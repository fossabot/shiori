--- conflicted
+++ resolved
@@ -10,16 +10,12 @@
 )
 
 func main() {
-<<<<<<< HEAD
-	sqliteDB, err := db.OpenSQLiteDatabase("shiori.db")
-=======
 	databasePath := "shiori.db"
 	if value, found := os.LookupEnv("ENV_SHIORI_DB"); found {
 		databasePath = value
 	}
 
 	sqliteDB, err := db.OpenSQLiteDatabase(databasePath)
->>>>>>> d1673795
 	checkError(err)
 
 	cmd.DB = sqliteDB
